--- conflicted
+++ resolved
@@ -7,9 +7,6 @@
 
 porting
 pagination-classes
-<<<<<<< HEAD
 custom-connector
-=======
 custom-clis
->>>>>>> b02d698c
 ```