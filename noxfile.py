"""Nox configuration."""

from __future__ import annotations

import os
import shutil
import sys
import tempfile
from pathlib import Path
from textwrap import dedent

import nox

try:
    from nox_poetry import Session, session
except ImportError:
    message = f"""\
    Nox failed to import the 'nox-poetry' package.
    Please install it using the following command:
    {sys.executable} -m pip install nox-poetry"""
    raise SystemExit(dedent(message)) from None

nox.needs_version = ">=2024.4.15"
nox.options.default_venv_backend = "uv|virtualenv"

RUFF_OVERRIDES = """\
extend = "./pyproject.toml"
extend-ignore = ["TD002", "TD003", "FIX002"]
"""

COOKIECUTTER_REPLAY_FILES = list(Path("./e2e-tests/cookiecutters").glob("*.json"))

package = "singer_sdk"
python_versions = ["3.12", "3.11", "3.10", "3.9", "3.8"]
main_python_version = "3.12"
locations = "singer_sdk", "tests", "noxfile.py", "docs/conf.py"
nox.options.sessions = (
    "mypy",
    "tests",
    "benches",
    "doctest",
    "test_cookiecutter",
)
<<<<<<< HEAD
test_dependencies = [
    "coverage[toml]",
    "duckdb",
    "duckdb-engine",
    "pyarrow",
    "pytest",
    "pytest-benchmark",
    "pytest-durations",
    "pytest-httpserver",
    "pytest-snapshot",
    "pytz",
    "requests-mock",
    "rfc3339-validator",
    "time-machine",
]


def _clean_py312_deps(session: Session, dependencies: list[str]) -> None:
    """Clean dependencies for Python 3.12."""
    if session.python == "3.12":
        dependencies.remove("duckdb")
        dependencies.remove("duckdb-engine")
=======

poetry_config = nox.project.load_toml("pyproject.toml")["tool"]["poetry"]
test_dependencies = poetry_config["group"]["dev"]["dependencies"].keys()
typing_dependencies = poetry_config["group"]["typing"]["dependencies"].keys()
>>>>>>> 0d2ed2a9


@session(python=main_python_version)
def mypy(session: Session) -> None:
    """Check types with mypy."""
    args = session.posargs or ["singer_sdk"]
    session.install(".[faker,jwt,parquet,s3,testing]")
    session.install(*typing_dependencies)
    session.run("mypy", *args)
    if not session.posargs:
        session.run("mypy", f"--python-executable={sys.executable}", "noxfile.py")


@session(python=python_versions)
def tests(session: Session) -> None:
    """Execute pytest tests and compute coverage."""
    session.install(".[faker,jwt,parquet,s3]")
    session.install(*test_dependencies)

    sqlalchemy_version = os.environ.get("SQLALCHEMY_VERSION")
    if sqlalchemy_version:
        # Bypass nox-poetry use of --constraint so we can install a version of
        # SQLAlchemy that doesn't match what's in poetry.lock.
        session.poetry.session.install(  # type: ignore[attr-defined]
            f"sqlalchemy=={sqlalchemy_version}.*",
        )

    env = {"COVERAGE_CORE": "sysmon"} if session.python == "3.12" else {}

    try:
        session.run(
            "coverage",
            "run",
            "--parallel",
            "-m",
            "pytest",
            "--durations=10",
            "--benchmark-skip",
            *session.posargs,
            env=env,
        )
    finally:
        if session.interactive:
            session.notify("coverage", posargs=[])


@session(python=main_python_version)
def benches(session: Session) -> None:
    """Run benchmarks."""
    session.install(".[jwt,s3]")
    session.install(*test_dependencies)
    sqlalchemy_version = os.environ.get("SQLALCHEMY_VERSION")
    if sqlalchemy_version:
        # Bypass nox-poetry use of --constraint so we can install a version of
        # SQLAlchemy that doesn't match what's in poetry.lock.
        session.poetry.session.install(  # type: ignore[attr-defined]
            f"sqlalchemy=={sqlalchemy_version}",
        )
    session.run(
        "pytest",
        "--benchmark-only",
        "--benchmark-json=output.json",
        *session.posargs,
    )


@session(name="deps", python=python_versions)
def dependencies(session: Session) -> None:
    """Check issues with dependencies."""
    session.install(".[s3,testing]")
    session.install("deptry")
    session.run("deptry", "singer_sdk", *session.posargs)


@session(python=main_python_version)
def update_snapshots(session: Session) -> None:
    """Update pytest snapshots."""
    args = session.posargs or ["-m", "snapshot"]

    session.install(".[faker,jwt]")
    session.install(*test_dependencies)
    session.run("pytest", "--snapshot-update", *args)


@session(python=python_versions)
def doctest(session: Session) -> None:
    """Run examples with xdoctest."""
    if session.posargs:
        args = [package, *session.posargs]
    else:
        args = [package]
        if "FORCE_COLOR" in os.environ:
            args.append("--xdoctest-colored=1")

    session.install(".")
    session.install("pytest", "xdoctest[colors]")
    session.run("pytest", "--xdoctest", *args)


@session(python=main_python_version)
def coverage(session: Session) -> None:
    """Generate coverage report."""
    args = session.posargs or ["report", "-m"]

    session.install("coverage[toml]")

    if not session.posargs and any(Path().glob(".coverage.*")):
        session.run("coverage", "combine")

    session.run("coverage", *args)


@session(name="docs", python=main_python_version)
def docs(session: Session) -> None:
    """Build the documentation."""
    args = session.posargs or ["docs", "build", "-W"]
    if not session.posargs and "FORCE_COLOR" in os.environ:
        args.insert(0, "--color")

    session.install(".[docs]")

    build_dir = Path("build")
    if build_dir.exists():
        shutil.rmtree(build_dir)

    session.run("sphinx-build", *args)


@session(name="docs-serve", python=main_python_version)
def docs_serve(session: Session) -> None:
    """Build the documentation."""
    args = session.posargs or [
        "--open-browser",
        "--watch",
        ".",
        "--ignore",
        "**/.nox/*",
        "docs",
        "build",
        "-W",
    ]
    session.install(".[docs]")

    build_dir = Path("build")
    if build_dir.exists():
        shutil.rmtree(build_dir)

    session.run("sphinx-autobuild", *args)


@nox.parametrize("replay_file_path", COOKIECUTTER_REPLAY_FILES)
@session(python=main_python_version)
def test_cookiecutter(session: Session, replay_file_path: str) -> None:
    """Uses the tap template to build an empty cookiecutter.

    Runs the lint task on the created test project.
    """
    cc_build_path = Path(tempfile.gettempdir())
    folder_base_path = Path("./cookiecutter")
    replay_file = Path(replay_file_path).resolve()

    if replay_file.name.startswith("tap"):
        folder = "tap-template"
    elif replay_file.name.startswith("target"):
        folder = "target-template"
    else:
        folder = "mapper-template"
    template = folder_base_path.joinpath(folder).resolve()

    if not template.exists():
        return

    if not replay_file.is_file():
        return

    sdk_dir = template.parent.parent
    cc_output_dir = replay_file.name.replace(".json", "")
    cc_test_output = cc_build_path.joinpath(cc_output_dir)

    if cc_test_output.exists():
        session.run("rm", "-fr", str(cc_test_output), external=True)

    session.install(".")
    session.install("cookiecutter", "pythonsed")

    session.run(
        "cookiecutter",
        "--replay-file",
        str(replay_file),
        str(template),
        "-o",
        str(cc_build_path),
    )
    session.chdir(cc_test_output)

    with Path("ruff.toml").open("w", encoding="utf-8") as ruff_toml:
        ruff_toml.write(RUFF_OVERRIDES)

    session.run(
        "pythonsed",
        "-i.bak",
        's|singer-sdk =.*|singer-sdk = \\{ path = "'
        + str(sdk_dir)
        + '", develop = true \\}|',
        "pyproject.toml",
    )
    session.run("poetry", "lock", external=True)
    session.run("poetry", "install", external=True)

    session.run("git", "init", external=True)
    session.run("git", "add", ".", external=True)
    session.run("pre-commit", "run", "--all-files", external=True)


@session(name="version-bump")
def version_bump(session: Session) -> None:
    """Run commitizen."""
    session.install(
        "commitizen",
        "commitizen-version-bump @ git+https://github.com/meltano/commitizen-version-bump.git@main",
    )
    default_args = [
        "--changelog",
        "--files-only",
        "--check-consistency",
        "--changelog-to-stdout",
    ]
    args = session.posargs or default_args

    session.run(
        "cz",
        "bump",
        *args,
    )<|MERGE_RESOLUTION|>--- conflicted
+++ resolved
@@ -41,35 +41,10 @@
     "doctest",
     "test_cookiecutter",
 )
-<<<<<<< HEAD
-test_dependencies = [
-    "coverage[toml]",
-    "duckdb",
-    "duckdb-engine",
-    "pyarrow",
-    "pytest",
-    "pytest-benchmark",
-    "pytest-durations",
-    "pytest-httpserver",
-    "pytest-snapshot",
-    "pytz",
-    "requests-mock",
-    "rfc3339-validator",
-    "time-machine",
-]
-
-
-def _clean_py312_deps(session: Session, dependencies: list[str]) -> None:
-    """Clean dependencies for Python 3.12."""
-    if session.python == "3.12":
-        dependencies.remove("duckdb")
-        dependencies.remove("duckdb-engine")
-=======
 
 poetry_config = nox.project.load_toml("pyproject.toml")["tool"]["poetry"]
 test_dependencies = poetry_config["group"]["dev"]["dependencies"].keys()
 typing_dependencies = poetry_config["group"]["typing"]["dependencies"].keys()
->>>>>>> 0d2ed2a9
 
 
 @session(python=main_python_version)
