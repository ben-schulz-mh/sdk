"""Stream tests."""

from __future__ import annotations

import logging
import typing as t

import pendulum
import pytest
import requests

from singer_sdk._singerlib import Catalog, MetadataMapping
from singer_sdk.exceptions import (
    InvalidReplicationKeyException,
)
from singer_sdk.helpers._classproperty import classproperty
from singer_sdk.helpers.jsonpath import _compile_jsonpath, extract_jsonpath
from singer_sdk.pagination import first
from singer_sdk.streams.core import REPLICATION_FULL_TABLE, REPLICATION_INCREMENTAL
from singer_sdk.streams.graphql import GraphQLStream
from singer_sdk.streams.rest import RESTStream
from singer_sdk.typing import IntegerType, PropertiesList, Property, StringType
from tests.core.conftest import SimpleTestStream

CONFIG_START_DATE = "2021-01-01"

if t.TYPE_CHECKING:
    from singer_sdk import Stream, Tap
    from tests.core.conftest import SimpleTestTap


class RestTestStream(RESTStream):
    """Test RESTful stream class."""

    name = "restful"
    path = "/example"
    url_base = "https://example.com"
    schema = PropertiesList(
        Property("id", IntegerType, required=True),
        Property("value", StringType, required=True),
    ).to_dict()
    replication_key = "updatedAt"

    def get_next_page_token(
        self,
        response: requests.Response,
        previous_token: str | None,  # noqa: ARG002
    ) -> str | None:
        if self.next_page_token_jsonpath:
            all_matches = extract_jsonpath(
                self.next_page_token_jsonpath,
                response.json(),
            )
            try:
                return first(all_matches)
            except StopIteration:
                return None

        else:
            return response.headers.get("X-Next-Page", None)


class GraphqlTestStream(GraphQLStream):
    """Test Graphql stream class."""

    name = "graphql"
    path = "/example"
    url_base = "https://example.com"
    schema = PropertiesList(
        Property("id", IntegerType, required=True),
        Property("value", StringType, required=True),
    ).to_dict()
    replication_key = "updatedAt"


@pytest.fixture
def stream(tap):
    """Create a new stream instance."""
    return tap.load_streams()[0]


def test_stream_apply_catalog(stream: Stream):
    """Applying a catalog to a stream should overwrite fields."""
    assert stream.primary_keys == []
    assert stream.replication_key == "updatedAt"
    assert stream.replication_method == REPLICATION_INCREMENTAL
    assert stream.forced_replication_method is None

    stream.apply_catalog(
        catalog=Catalog.from_dict(
            {
                "streams": [
                    {
                        "tap_stream_id": stream.name,
                        "metadata": MetadataMapping(),
                        "key_properties": ["id"],
                        "stream": stream.name,
                        "schema": stream.schema,
                        "replication_method": REPLICATION_FULL_TABLE,
                        "replication_key": None,
                    },
                ],
            },
        ),
    )

    assert stream.primary_keys == ["id"]
    assert stream.replication_key is None
    assert stream.replication_method == REPLICATION_FULL_TABLE
    assert stream.forced_replication_method == REPLICATION_FULL_TABLE


@pytest.mark.parametrize(
    "stream_name,bookmark_value,expected_starting_value",
    [
        pytest.param(
            "test",
            None,
            pendulum.parse(CONFIG_START_DATE),
            id="datetime-repl-key-no-state",
        ),
        pytest.param(
            "test",
            "2021-02-01",
            pendulum.datetime(2021, 2, 1),
            id="datetime-repl-key-recent-bookmark",
        ),
        pytest.param(
            "test",
            "2020-01-01",
            pendulum.parse(CONFIG_START_DATE),
            id="datetime-repl-key-old-bookmark",
        ),
        pytest.param(
            "unix_ts",
            None,
            CONFIG_START_DATE,
            id="naive-unix-ts-repl-key-no-state",
        ),
        pytest.param(
            "unix_ts",
            "1612137600",
            "1612137600",
            id="naive-unix-ts-repl-key-recent-bookmark",
        ),
        pytest.param(
            "unix_ts",
            "1577858400",
            "1577858400",
            id="naive-unix-ts-repl-key-old-bookmark",
        ),
        pytest.param(
            "unix_ts_override",
            None,
            CONFIG_START_DATE,
            id="unix-ts-repl-key-no-state",
        ),
        pytest.param(
            "unix_ts_override",
            "1612137600",
            "1612137600",
            id="unix-ts-repl-key-recent-bookmark",
        ),
        pytest.param(
            "unix_ts_override",
            "1577858400",
            pendulum.parse(CONFIG_START_DATE).format("X"),
            id="unix-ts-repl-key-old-bookmark",
        ),
    ],
)
def test_stream_starting_timestamp(
    tap: Tap,
    stream_name: str,
    bookmark_value: str,
    expected_starting_value: t.Any,
):
    """Test the starting timestamp for a stream."""
    stream = tap.streams[stream_name]

    if stream.is_timestamp_replication_key:
        get_starting_value = stream.get_starting_timestamp
    else:
        get_starting_value = stream.get_starting_replication_key_value

    tap.load_state(
        {
            "bookmarks": {
                stream_name: {
                    "replication_key": stream.replication_key,
                    "replication_key_value": bookmark_value,
                },
            },
        },
    )
    stream._write_starting_replication_value(None)
    assert get_starting_value(None) == expected_starting_value


def test_stream_invalid_replication_key(tap: SimpleTestTap):
    """Validate an exception is raised if replication_key not in schema."""

    class InvalidReplicationKeyStream(SimpleTestStream):
        replication_key = "INVALID"

    stream = InvalidReplicationKeyStream(tap)

    with pytest.raises(
        InvalidReplicationKeyException,
        match=(
            f"Field '{stream.replication_key}' is not in schema for stream "
            f"'{stream.name}'"
        ),
    ):
        _check = stream.is_timestamp_replication_key


@pytest.mark.parametrize(
    "path,content,result",
    [
        (
            "$[*]",
            '[{"id": 1, "value": "abc"}, {"id": 2, "value": "def"}]',
            [{"id": 1, "value": "abc"}, {"id": 2, "value": "def"}],
        ),
        (
            "$.data[*]",
            '{"data": [{"id": 1, "value": "abc"}, {"id": 2, "value": "def"}]}',
            [{"id": 1, "value": "abc"}, {"id": 2, "value": "def"}],
        ),
        (
            "$.data.records[*]",
            """{
                "data": {
                    "records": [
                        {"id": 1, "value": "abc"},
                        {"id": 2, "value": "def"}
                    ]
                }
            }""",
            [{"id": 1, "value": "abc"}, {"id": 2, "value": "def"}],
        ),
        (
            "$",
            '{"id": 1, "value": "abc"}',
            [{"id": 1, "value": "abc"}],
        ),
        (
            "$.data.*",
            """
            {
              "data": {
                "1": {
                  "id": 1,
                  "value": "abc"
                },
                "2": {
                  "id": 2,
                  "value": "def"
                }
              }
            }
            """,
            [{"id": 1, "value": "abc"}, {"id": 2, "value": "def"}],
        ),
    ],
    ids=[
        "array",
        "nested_one_level",
        "nested_two_levels",
        "single_object",
        "nested_values",
    ],
)
def test_jsonpath_rest_stream(tap: Tap, path: str, content: str, result: list[dict]):
    """Validate records are extracted correctly from the API response."""
    fake_response = requests.Response()
    fake_response._content = str.encode(content)

    RestTestStream.records_jsonpath = path
    stream = RestTestStream(tap)

    records = stream.parse_response(fake_response)

    assert list(records) == result


def test_jsonpath_graphql_stream_default(tap: Tap):
    """Validate graphql JSONPath, defaults to the stream name."""
    content = """{
                "data": {
                    "graphql": [
                        {"id": 1, "value": "abc"},
                        {"id": 2, "value": "def"}
                    ]
                }
            }"""

    fake_response = requests.Response()
    fake_response._content = str.encode(content)

    stream = GraphqlTestStream(tap)
    records = stream.parse_response(fake_response)

    assert list(records) == [{"id": 1, "value": "abc"}, {"id": 2, "value": "def"}]


def test_jsonpath_graphql_stream_override(tap: Tap):
    """Validate graphql jsonpath can be updated."""
    content = """[
                        {"id": 1, "value": "abc"},
                        {"id": 2, "value": "def"}
                    ]
            """

    fake_response = requests.Response()
    fake_response._content = str.encode(content)

    class GraphQLJSONPathOverride(GraphqlTestStream):
        @classproperty
        def records_jsonpath(cls):  # noqa: N805
            return "$[*]"

    stream = GraphQLJSONPathOverride(tap)

    records = stream.parse_response(fake_response)

    assert list(records) == [{"id": 1, "value": "abc"}, {"id": 2, "value": "def"}]


@pytest.mark.parametrize(
    "path,content,headers,result",
    [
        (
            "$.next_page",
            '{"data": [], "next_page": "xyz123"}',
            {},
            "xyz123",
        ),
        (
            "$.next_page",
            '{"data": [], "next_page": null}',
            {},
            None,
        ),
        (
            "$.next_page",
            '{"data": []}',
            {},
            None,
        ),
        (
            None,
            '[{"id": 1, "value": "abc"}',
            {"X-Next-Page": "xyz123"},
            "xyz123",
        ),
        (
            "$.link[?(@.relation=='next')].url",
            """
            {
              "link": [
                {
                  "releation": "previous",
                  "url": "https://myapi.test/6"
                },
                {
                  "relation": "next",
                  "url": "https://myapi.test/8"
                },
                {
                  "relation": "first",
                  "url": "https://myapi.test/1"
                },
                {
                  "relation": "last",
                  "url": "https://myapi.test/20"
                }
              ]
            }
            """,
            {},
            "https://myapi.test/8",
        ),
    ],
    ids=[
        "has_next_page",
        "null_next_page",
        "no_next_page_key",
        "use_header",
        "filtered_hateoas",
    ],
)
def test_next_page_token_jsonpath(
    tap: Tap,
    path: str,
    content: str,
    headers: dict,
    result: str,
):
    """Validate pagination token is extracted correctly from API response."""
    fake_response = requests.Response()
    fake_response.headers.update(headers)
    fake_response._content = str.encode(content)

    RestTestStream.next_page_token_jsonpath = path
    stream = RestTestStream(tap)

    with pytest.warns(DeprecationWarning):
        paginator = stream.get_new_paginator()

    next_page = paginator.get_next(fake_response)

    assert next_page == result


def test_cached_jsonpath():
    """Test compiled JSONPath is cached."""
    expression = "$[*]"
    compiled = _compile_jsonpath(expression)
    recompiled = _compile_jsonpath(expression)

    # cached objects should point to the same memory location
    assert recompiled is compiled


def test_sync_costs_calculation(tap: Tap, caplog):
    """Test sync costs are added up correctly."""
    fake_request = requests.PreparedRequest()
    fake_response = requests.Response()

    stream = RestTestStream(tap)

    def calculate_test_cost(
        request: requests.PreparedRequest,  # noqa: ARG001
        response: requests.Response,  # noqa: ARG001
        context: dict | None,  # noqa: ARG001
    ):
        return {"dim1": 1, "dim2": 2}

    stream.calculate_sync_cost = calculate_test_cost
    stream.update_sync_costs(fake_request, fake_response, None)
    stream.update_sync_costs(fake_request, fake_response, None)
    assert stream._sync_costs == {"dim1": 2, "dim2": 4}

    with caplog.at_level(logging.INFO, logger=tap.name):
        stream.log_sync_costs()

    assert len(caplog.records) == 1

    for record in caplog.records:
        assert record.levelname == "INFO"
        assert f"Total Sync costs for stream {stream.name}" in record.message


@pytest.mark.parametrize(
    "input_catalog,selection",
    [
        pytest.param(
            None,
            {
                "selected_stream": True,
                "unselected_stream": False,
            },
            id="no_catalog",
        ),
        pytest.param(
            {
                "streams": [],
            },
            {
                "selected_stream": False,
                "unselected_stream": False,
            },
            id="empty_catalog",
        ),
        pytest.param(
            {
                "streams": [
                    {
                        "tap_stream_id": "selected_stream",
                        "metadata": [
                            {
                                "breadcrumb": [],
                                "metadata": {
                                    "selected": True,
                                },
                            },
                        ],
                    },
                    {
                        "tap_stream_id": "unselected_stream",
                        "metadata": [
                            {
                                "breadcrumb": [],
                                "metadata": {
                                    "selected": True,
                                },
                            },
                        ],
                    },
                ],
            },
            {
                "selected_stream": True,
                "unselected_stream": True,
            },
            id="catalog_with_selection",
        ),
    ],
)
def test_stream_class_selection(tap_class, input_catalog, selection):
    """Test stream class selection."""

    class SelectedStream(RESTStream):
        name = "selected_stream"
        url_base = "https://example.com"
        schema = {"type": "object", "properties": {}}  # noqa: RUF012

    class UnselectedStream(SelectedStream):
        name = "unselected_stream"
        selected_by_default = False

    class MyTap(tap_class):
        def discover_streams(self):
            return [SelectedStream(self), UnselectedStream(self)]

    # Check that the selected stream is selected
<<<<<<< HEAD
    tap = MyTap(config=None, catalog=input_catalog)
    for stream in selection:
        assert tap.streams[stream].selected is selection[stream]


def test_deprecations(tap: SimpleTestTap):
    stream = RestTestStream(tap=tap)
    with pytest.deprecated_call():
        _ = stream.requests_session
=======
    tap = MyTap(config=None, catalog=input_catalog, validate_config=False)
    assert all(
        tap.streams[stream].selected is selection[stream] for stream in selection
    )
>>>>>>> d7550244
<|MERGE_RESOLUTION|>--- conflicted
+++ resolved
@@ -526,19 +526,13 @@
             return [SelectedStream(self), UnselectedStream(self)]
 
     # Check that the selected stream is selected
-<<<<<<< HEAD
-    tap = MyTap(config=None, catalog=input_catalog)
-    for stream in selection:
-        assert tap.streams[stream].selected is selection[stream]
-
-
-def test_deprecations(tap: SimpleTestTap):
-    stream = RestTestStream(tap=tap)
-    with pytest.deprecated_call():
-        _ = stream.requests_session
-=======
     tap = MyTap(config=None, catalog=input_catalog, validate_config=False)
     assert all(
         tap.streams[stream].selected is selection[stream] for stream in selection
     )
->>>>>>> d7550244
+
+
+def test_deprecations(tap: SimpleTestTap):
+    stream = RestTestStream(tap=tap)
+    with pytest.deprecated_call():
+        _ = stream.requests_session