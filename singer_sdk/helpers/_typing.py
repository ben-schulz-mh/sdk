"""General helper functions for json typing."""

import copy
import datetime
import logging
from enum import Enum
from functools import lru_cache
from typing import Any, Dict, List, Optional, Tuple, cast

import pendulum

_MAX_TIMESTAMP = "9999-12-31 23:59:59.999999"
_MAX_TIME = "23:59:59.999999"
JSONSCHEMA_ANNOTATION_SECRET = "secret"
JSONSCHEMA_ANNOTATION_WRITEONLY = "writeOnly"


class DatetimeErrorTreatmentEnum(Enum):
    """Enum for treatment options for date parsing error."""

    ERROR = "error"
    MAX = "max"
    NULL = "null"


def to_json_compatible(val: Any) -> Any:
    """Return as string if datetime. JSON does not support proper datetime types.

    If given a naive datetime object, pendulum automatically makes it utc
    """
    if isinstance(val, (datetime.datetime, pendulum.DateTime)):
        val = pendulum.instance(val).isoformat()
    return val


def append_type(type_dict: dict, new_type: str) -> dict:
    """Return a combined type definition using the 'anyOf' JSON Schema construct."""
    result = copy.deepcopy(type_dict)
    if "anyOf" in result:
        if isinstance(result["anyOf"], list) and new_type not in result["anyOf"]:
            result["anyOf"].append(new_type)
        elif new_type != result["anyOf"]:
            result["anyOf"] = [result["anyOf"], new_type]
        return result

    elif "type" in result:
        if isinstance(result["type"], list) and new_type not in result["type"]:
            result["type"].append(new_type)
        elif new_type != result["type"]:
            result["type"] = [result["type"], new_type]
        return result

    raise ValueError(
        "Could not append type because the JSON schema for the dictionary "
        f"`{type_dict}` appears to be invalid."
    )


def is_secret_type(type_dict: dict) -> bool:
    """Return True if JSON Schema type definition appears to be a secret.

<<<<<<< HEAD
    Will return true if either `writeOnly` or `sensitive` are true on this type
=======
    Will return true if either `writeOnly` or `secret` are true on this type
>>>>>>> 253851e0
    or any of the type's subproperties.

    Args:
        type_dict: The JSON Schema type to check.

    Raises:
        ValueError: If type_dict is None or empty.

    Returns:
        True if we detect any sensitive property nodes.
    """
<<<<<<< HEAD
    if not type_dict:
        raise ValueError(
            "Could not detect type from empty type_dict. "
            "Did you forget to define a property in the stream schema?"
        )

    if type_dict.get("writeOnly") or type_dict.get("sensitive"):
=======
    if type_dict.get(JSONSCHEMA_ANNOTATION_WRITEONLY) or type_dict.get(
        JSONSCHEMA_ANNOTATION_SECRET
    ):
>>>>>>> 253851e0
        return True

    if "properties" in type_dict:
        # Recursively check subproperties and return True if any child is secret.
        return any(
            is_secret_type(child_type_dict)
            for child_type_dict in type_dict["properties"].values()
        )

    return False


def is_object_type(property_schema: dict) -> Optional[bool]:
    """Return true if the JSON Schema type is an object or None if detection fails."""
    if "anyOf" not in property_schema and "type" not in property_schema:
        return None  # Could not detect data type
    for property_type in property_schema.get("anyOf", [property_schema.get("type")]):
        if "object" in property_type or property_type == "object":
            return True
    return False


def is_datetime_type(type_dict: dict) -> bool:
    """Return True if JSON Schema type definition is a 'date-time' type.

    Also returns True if 'date-time' is nested within an 'anyOf' type Array.
    """
    if not type_dict:
        raise ValueError(
            "Could not detect type from empty type_dict. "
            "Did you forget to define a property in the stream schema?"
        )
    if "anyOf" in type_dict:
        for type_dict in type_dict["anyOf"]:
            if is_datetime_type(type_dict):
                return True
        return False
    elif "type" in type_dict:
        return type_dict.get("format") == "date-time"
    raise ValueError(
        f"Could not detect type of replication key using schema '{type_dict}'"
    )


def is_date_or_datetime_type(type_dict: dict) -> bool:
    """Return True if JSON Schema type definition is a 'date'/'date-time' type.

    Also returns True if type is nested within an 'anyOf' type Array.

    Args:
        type_dict: The JSON Schema definition.

    Raises:
        ValueError: If type is empty or null.

    Returns:
        True if date or date-time, else False.
    """
<<<<<<< HEAD
    if not type_dict:
        raise ValueError(
            "Could not detect type from empty type_dict. "
            "Did you forget to define a property in the stream schema?"
        )

=======
>>>>>>> 253851e0
    if "anyOf" in type_dict:
        for type_dict in type_dict["anyOf"]:
            if is_date_or_datetime_type(type_dict):
                return True
        return False

    if "type" in type_dict:
        return type_dict.get("format") in {"date", "date-time"}

    raise ValueError(
        f"Could not detect type of replication key using schema '{type_dict}'"
    )


def get_datelike_property_type(property_schema: Dict) -> Optional[str]:
    """Return one of 'date-time', 'time', or 'date' if property is date-like.

    Otherwise return None.
    """
    if _is_string_with_format(property_schema):
        return cast(str, property_schema["format"])
    elif "anyOf" in property_schema:
        for type_dict in property_schema["anyOf"]:
            if _is_string_with_format(type_dict):
                return cast(str, type_dict["format"])
    return None


def _is_string_with_format(type_dict):
    if "string" in type_dict.get("type", []) and type_dict.get("format") in {
        "date-time",
        "time",
        "date",
    }:
        return True


def handle_invalid_timestamp_in_record(
    record,
    key_breadcrumb: List[str],
    invalid_value: str,
    datelike_typename: str,
    ex: Exception,
    treatment: Optional[DatetimeErrorTreatmentEnum],
    logger: logging.Logger,
) -> Any:
    """Apply treatment or raise an error for invalid time values."""
    treatment = treatment or DatetimeErrorTreatmentEnum.ERROR
    msg = (
        f"Could not parse value '{invalid_value}' for "
        f"field '{':'.join(key_breadcrumb)}'."
    )
    if treatment == DatetimeErrorTreatmentEnum.MAX:
        logger.warning(f"{msg}. Replacing with MAX value.\n{ex}\n")
        return _MAX_TIMESTAMP if datelike_typename != "time" else _MAX_TIME

    if treatment == DatetimeErrorTreatmentEnum.NULL:
        logger.warning(f"{msg}. Replacing with NULL.\n{ex}\n")
        return None

    raise ValueError(msg)


def is_string_array_type(type_dict: dict) -> bool:
    """Return True if JSON Schema type definition is a string array."""
    if not type_dict:
        raise ValueError(
            "Could not detect type from empty type_dict. "
            "Did you forget to define a property in the stream schema?"
        )

    if "anyOf" in type_dict:
        return any([is_string_array_type(t) for t in type_dict["anyOf"]])

    if "type" not in type_dict:
        raise ValueError(f"Could not detect type from schema '{type_dict}'")

    return "array" in type_dict["type"] and bool(is_string_type(type_dict["items"]))


def is_array_type(type_dict: dict) -> bool:
    """Return True if JSON Schema type definition is a string array."""
    if not type_dict:
        raise ValueError(
            "Could not detect type from empty type_dict. "
            "Did you forget to define a property in the stream schema?"
        )

    if "anyOf" in type_dict:
        return any([is_array_type(t) for t in type_dict["anyOf"]])

    if "type" not in type_dict:
        raise ValueError(f"Could not detect type from schema '{type_dict}'")

    return "array" in type_dict["type"]


def is_boolean_type(property_schema: dict) -> Optional[bool]:
    """Return true if the JSON Schema type is a boolean or None if detection fails."""
    if "anyOf" not in property_schema and "type" not in property_schema:
        return None  # Could not detect data type
    for property_type in property_schema.get("anyOf", [property_schema.get("type")]):
        if "boolean" in property_type or property_type == "boolean":
            return True
    return False


def is_integer_type(property_schema: dict) -> Optional[bool]:
    """Return true if the JSON Schema type is a boolean or None if detection fails."""
    if "anyOf" not in property_schema and "type" not in property_schema:
        return None  # Could not detect data type
    for property_type in property_schema.get("anyOf", [property_schema.get("type")]):
        if "integer" in property_type or property_type == "integer":
            return True
    return False


def is_string_type(property_schema: dict) -> Optional[bool]:
    """Return true if the JSON Schema type is a boolean or None if detection fails."""
    if "anyOf" not in property_schema and "type" not in property_schema:
        return None  # Could not detect data type
    for property_type in property_schema.get("anyOf", [property_schema.get("type")]):
        if "string" in property_type or property_type == "string":
            return True
    return False


@lru_cache()
def _warn_unmapped_properties(
    stream_name: str, property_names: Tuple[str], logger: logging.Logger
):
    logger.info(
        f"Properties {property_names} were present in the '{stream_name}' stream but "
        "not found in catalog schema. Ignoring."
    )


def conform_record_data_types(  # noqa: C901
    stream_name: str, record: Dict[str, Any], schema: dict, logger: logging.Logger
) -> Dict[str, Any]:
    """Translate values in record dictionary to singer-compatible data types.

    Any property names not found in the schema catalog will be removed, and a
    warning will be logged exactly once per unmapped property name.
    """
    rec: Dict[str, Any] = {}
    unmapped_properties: List[str] = []
    for property_name, elem in record.items():
        if property_name not in schema["properties"]:
            unmapped_properties.append(property_name)
            continue

        property_schema = schema["properties"][property_name]
        if isinstance(elem, (datetime.datetime, pendulum.DateTime)):
            rec[property_name] = to_json_compatible(elem)
        elif isinstance(elem, datetime.date):
            rec[property_name] = elem.isoformat() + "T00:00:00+00:00"
        elif isinstance(elem, datetime.timedelta):
            epoch = datetime.datetime.utcfromtimestamp(0)
            timedelta_from_epoch = epoch + elem
            rec[property_name] = timedelta_from_epoch.isoformat() + "+00:00"
        elif isinstance(elem, datetime.time):
            rec[property_name] = str(elem)
        elif isinstance(elem, bytes):
            # for BIT value, treat 0 as False and anything else as True
            bit_representation: bool
            if is_boolean_type(property_schema):
                bit_representation = elem != b"\x00"
                rec[property_name] = bit_representation
            else:
                rec[property_name] = elem.hex()
        elif is_boolean_type(property_schema):
            boolean_representation: Optional[bool]
            if elem is None:
                boolean_representation = None
            elif elem == 0:
                boolean_representation = False
            else:
                boolean_representation = True
            rec[property_name] = boolean_representation
        else:
            rec[property_name] = elem
    _warn_unmapped_properties(stream_name, tuple(unmapped_properties), logger)
    return rec<|MERGE_RESOLUTION|>--- conflicted
+++ resolved
@@ -59,11 +59,7 @@
 def is_secret_type(type_dict: dict) -> bool:
     """Return True if JSON Schema type definition appears to be a secret.
 
-<<<<<<< HEAD
-    Will return true if either `writeOnly` or `sensitive` are true on this type
-=======
     Will return true if either `writeOnly` or `secret` are true on this type
->>>>>>> 253851e0
     or any of the type's subproperties.
 
     Args:
@@ -75,19 +71,9 @@
     Returns:
         True if we detect any sensitive property nodes.
     """
-<<<<<<< HEAD
-    if not type_dict:
-        raise ValueError(
-            "Could not detect type from empty type_dict. "
-            "Did you forget to define a property in the stream schema?"
-        )
-
-    if type_dict.get("writeOnly") or type_dict.get("sensitive"):
-=======
     if type_dict.get(JSONSCHEMA_ANNOTATION_WRITEONLY) or type_dict.get(
         JSONSCHEMA_ANNOTATION_SECRET
     ):
->>>>>>> 253851e0
         return True
 
     if "properties" in type_dict:
@@ -146,15 +132,6 @@
     Returns:
         True if date or date-time, else False.
     """
-<<<<<<< HEAD
-    if not type_dict:
-        raise ValueError(
-            "Could not detect type from empty type_dict. "
-            "Did you forget to define a property in the stream schema?"
-        )
-
-=======
->>>>>>> 253851e0
     if "anyOf" in type_dict:
         for type_dict in type_dict["anyOf"]:
             if is_date_or_datetime_type(type_dict):
