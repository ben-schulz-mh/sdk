--- conflicted
+++ resolved
@@ -15,23 +15,6 @@
 from singer_sdk.exceptions import RecordsWithoutSchemaException
 from singer_sdk.helpers import capabilities
 from singer_sdk.helpers._batch import BaseBatchFileEncoding
-<<<<<<< HEAD
-=======
-from singer_sdk.helpers._classproperty import classproperty
-from singer_sdk.helpers.capabilities import (
-    ACTIVATE_VERSION_CONFIG,
-    ADD_RECORD_METADATA_CONFIG,
-    BATCH_CONFIG,
-    TARGET_BATCH_SIZE_ROWS_CONFIG,
-    TARGET_HARD_DELETE_CONFIG,
-    TARGET_LOAD_METHOD_CONFIG,
-    TARGET_SCHEMA_CONFIG,
-    TARGET_VALIDATE_RECORDS_CONFIG,
-    CapabilitiesEnum,
-    PluginCapabilities,
-    TargetCapabilities,
-)
->>>>>>> edcbb1ae
 from singer_sdk.io_base import SingerMessageType, SingerReader
 from singer_sdk.plugin_base import PluginBase
 
@@ -631,16 +614,11 @@
         _merge_missing(capabilities.TARGET_LOAD_METHOD.schema, config_jsonschema)
         _merge_missing(capabilities.TARGET_BATCH_SIZE_ROWS.schema, config_jsonschema)
 
-<<<<<<< HEAD
+        if capabilities.ACTIVATE_VERSION.capability in cls.capabilities:
+            _merge_missing(capabilities.ACTIVATE_VERSION.schema, config_jsonschema)
+
         if capabilities.BATCH.capability in cls.capabilities:
             _merge_missing(capabilities.BATCH.schema, config_jsonschema)
-=======
-        if PluginCapabilities.ACTIVATE_VERSION in capabilities:
-            _merge_missing(ACTIVATE_VERSION_CONFIG, config_jsonschema)
-
-        if PluginCapabilities.BATCH in capabilities:
-            _merge_missing(BATCH_CONFIG, config_jsonschema)
->>>>>>> edcbb1ae
 
         if capabilities.TARGET_VALIDATE_RECORDS.capability in cls.capabilities:
             _merge_missing(
@@ -661,6 +639,7 @@
     #: Target capabilities.
     capabilities: t.ClassVar[list[capabilities.CapabilitiesEnum]] = [
         *Target.capabilities,
+        capabilities.PluginCapabilities.ACTIVATE_VERSION,
         capabilities.TargetCapabilities.TARGET_SCHEMA,
         capabilities.TargetCapabilities.HARD_DELETE,
     ]
@@ -678,27 +657,6 @@
             )
         return self._target_connector
 
-<<<<<<< HEAD
-=======
-    @classproperty
-    def capabilities(self) -> list[CapabilitiesEnum]:
-        """Get target capabilities.
-
-        Returns:
-            A list of capabilities supported by this target.
-        """
-        sql_target_capabilities: list[CapabilitiesEnum] = super().capabilities
-        sql_target_capabilities.extend(
-            [
-                PluginCapabilities.ACTIVATE_VERSION,
-                TargetCapabilities.TARGET_SCHEMA,
-                TargetCapabilities.HARD_DELETE,
-            ]
-        )
-
-        return sql_target_capabilities
-
->>>>>>> edcbb1ae
     @classmethod
     def append_builtin_config(cls: type[SQLTarget], config_jsonschema: dict) -> None:
         """Appends built-in config to `config_jsonschema` if not already set.
