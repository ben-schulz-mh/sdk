--- conflicted
+++ resolved
@@ -25,7 +25,7 @@
     from sqlalchemy.engine.reflection import Inspector
 
 
-class SQLConnector(BaseConnector[sqlalchemy.engine.Connection]):
+class SQLConnector(BaseConnector[sa.engine.Connection]):
     """Base class for SQLAlchemy-based connectors.
 
     The connector class serves as a wrapper around the SQL connection.
@@ -72,7 +72,6 @@
         return logging.getLogger("sqlconnector")
 
     @contextmanager
-<<<<<<< HEAD
     def _connect(self):  # noqa: ANN202
         """Connect to the source.
 
@@ -92,7 +91,7 @@
         self,
         *,
         stream_results: bool = True,
-    ) -> sqlalchemy.engine.Connection:
+    ) -> sa.engine.Connection:
         """Return a new SQLAlchemy connection using the provided config.
 
         Args:
@@ -102,11 +101,6 @@
             A newly created SQLAlchemy connection object.
         """
         return self._engine.connect().execution_options(stream_results=stream_results)
-=======
-    def _connect(self) -> t.Iterator[sa.engine.Connection]:
-        with self._engine.connect().execution_options(stream_results=True) as conn:
-            yield conn
->>>>>>> 2fe3e8d1
 
     def create_sqlalchemy_connection(self) -> sa.engine.Connection:
         """(DEPRECATED) Return a new SQLAlchemy connection using the provided config.
@@ -692,13 +686,8 @@
         Args:
             schema_name: The target schema to create.
         """
-<<<<<<< HEAD
         with self.connect() as conn, conn.begin():
-            conn.execute(sqlalchemy.schema.CreateSchema(schema_name))
-=======
-        with self._connect() as conn, conn.begin():
             conn.execute(sa.schema.CreateSchema(schema_name))
->>>>>>> 2fe3e8d1
 
     def create_empty_table(
         self,
@@ -1236,7 +1225,7 @@
             version_column_name: The name of the version column.
             current_version: The current ACTIVATE version of the table.
         """
-        with self._connect() as conn, conn.begin():
+        with self.connect() as conn, conn.begin():
             conn.execute(
                 sa.text(
                     f"DELETE FROM {full_table_name} "  # noqa: S608
