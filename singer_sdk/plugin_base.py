--- conflicted
+++ resolved
@@ -217,29 +217,10 @@
         return self.__initialized_at
 
     @classproperty
-<<<<<<< HEAD
-=======
-    def capabilities(self) -> list[CapabilitiesEnum]:  # noqa: PLR6301
-        """Get capabilities.
-
-        Developers may override this property in oder to add or remove
-        advertised capabilities for this plugin.
-
-        Returns:
-            A list of plugin capabilities.
-        """
-        return [
-            PluginCapabilities.STREAM_MAPS,
-            PluginCapabilities.FLATTENING,
-            PluginCapabilities.BATCH,
-        ]
-
-    @classproperty
     def _env_var_prefix(cls) -> str:  # noqa: N805
         return f"{cls.name.upper().replace('-', '_')}_"
 
     @classproperty
->>>>>>> 39e1619d
     def _env_var_config(cls) -> dict[str, t.Any]:  # noqa: N805
         """Return any config specified in environment variables.
 
