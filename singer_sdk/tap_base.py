--- conflicted
+++ resolved
@@ -16,15 +16,7 @@
 from singer_sdk.helpers._util import read_json_file
 from singer_sdk.mapper import PluginMapper
 from singer_sdk.plugin_base import PluginBase
-<<<<<<< HEAD
 from singer_sdk.streams import Stream, SQLStream
-from singer_sdk.exceptions import (
-    MaxRecordsLimitException,
-)
-from singer_sdk.helpers import _state
-=======
-from singer_sdk.streams.core import Stream
->>>>>>> 0b01698f
 
 STREAM_MAPS_CONFIG = "stream_maps"
 
@@ -138,7 +130,7 @@
 
     @classproperty
     def capabilities(self) -> List[str]:
-        """Get tap capabilites.
+        """Get tap capabilities.
 
         Returns:
             A list of capabilities supported by this tap.
@@ -184,13 +176,14 @@
 
     @property
     def catalog_dict(self) -> dict:
-<<<<<<< HEAD
-        """Return the tap's catalog as a dict.
+        """Get catalog dictionary.
 
         If `self.default_stream_class` is set and inherits from SQLStream,
         catalog_dict will be detected from run_discovery() on the stream class.
-
         Otherwise, the catalog will be aggregated from the list of known streams.
+
+        Returns:
+            The tap's catalog as a dict
         """
         if self.default_stream_class and isinstance(
             self.default_stream_class, SQLStream
@@ -200,13 +193,6 @@
 
             return self.default_stream_class.run_discovery(self.config)
 
-=======
-        """Get catalog dictionary.
-
-        Returns:
-            The tap's catalog as a dict
-        """
->>>>>>> 0b01698f
         return cast(dict, self._singer_catalog.to_dict())
 
     @property
@@ -231,8 +217,12 @@
         )
 
     def discover_streams(self) -> List[Stream]:
-<<<<<<< HEAD
-        """Initialize all available streams and return them as a list."""
+        """Initialize all available streams and return them as a list.
+
+        Raises:
+            NotImplementedError: If the tap implementation does not override this
+                method.
+        """
         if self.default_stream_class and isinstance(
             self.default_stream_class, SQLStream
         ):
@@ -242,14 +232,6 @@
 
             return result
 
-=======
-        """Initialize all available streams and return them as a list.
-
-        Raises:
-            NotImplementedError: If the tap implementation does not override this
-                method.
-        """
->>>>>>> 0b01698f
         raise NotImplementedError(
             f"Tap '{self.name}' does not support discovery. "
             "Please set the '--catalog' command line argument and try again."
