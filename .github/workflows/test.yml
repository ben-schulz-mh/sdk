name: Test

on:
  pull_request:
    types: [opened, synchronize, reopened]
    paths:
      - "cookiecutter/**"
      - "samples/**"
      - "singer_sdk/**"
      - "tests/**"
      - "noxfile.py"
      - "poetry.lock"
      - "pyproject.toml"
      - ".github/workflows/test.yml"
      - ".github/workflows/constraints.txt"
  push:
    branches:
      - main
      - v*
    paths:
      - "cookiecutter/**"
      - "samples/**"
      - "singer_sdk/**"
      - "tests/**"
      - "noxfile.py"
      - "poetry.lock"
      - "pyproject.toml"
      - ".github/workflows/test.yml"
      - ".github/workflows/constraints.txt"
  workflow_dispatch:
    inputs: {}

concurrency:
  group: ${{ github.workflow }}-${{ github.head_ref || github.run_id }}
  cancel-in-progress: true

env:
  FORCE_COLOR: "1"

jobs:
  tests:
    name: "Test on ${{ matrix.python-version }} (${{ matrix.session }}) / ${{ matrix.os }}"
    runs-on: ${{ matrix.os }}
    continue-on-error: true
    env:
      NOXPYTHON: ${{ matrix.python-version }}
      NOXSESSION: ${{ matrix.session }}
    strategy:
      fail-fast: false
      matrix:
        session: [tests]
        os: ["ubuntu-latest", "macos-latest", "windows-latest"]
<<<<<<< HEAD
        python-version: ["3.8", "3.9", "3.10", "3.11", "3.12"]
        include:
        - { session: tests,   python-version: "3.12", os: "ubuntu-latest" }
        - { session: doctest, python-version: "3.12", os: "ubuntu-latest" }
=======
        python-version:
        - "3.8"
        - "3.9"
        - "3.10"
        - "3.11"
        - "3.12"
        - "3.13"
        include:
        - { session: doctest, python-version: "3.13", os: "ubuntu-latest" }
>>>>>>> c0b341ce
        - { session: mypy,    python-version: "3.12", os: "ubuntu-latest" }
        - { session: deps,    python-version: "3.12", os: "ubuntu-latest" }

    steps:
    - uses: actions/checkout@v4
      with:
        fetch-depth: 0

    - uses: actions/setup-python@v5
      with:
        python-version: ${{ matrix.python-version }}
        allow-prereleases: true

    - name: Upgrade pip
      env:
        PIP_CONSTRAINT: ${{ github.workspace }}/.github/workflows/constraints.txt
      run: |
        pip install pip
        pip --version

    - name: Install Nox
      env:
        PIP_CONSTRAINT: ${{ github.workspace }}/.github/workflows/constraints.txt
      run: |
        pipx install 'nox[uv]'
        nox --version

    - uses: actions/cache@v4
      if: matrix.session == 'tests'
      with:
        path: http_cache.sqlite
        key: http_cache-${{ runner.os }}-${{ matrix.python-version }}-${{ matrix.sqlalchemy }}

    - name: Run Nox
<<<<<<< HEAD
=======
      env:
        PIP_PRE: "1"
        UV_PRERELEASE: allow
>>>>>>> c0b341ce
      run: |
        nox --verbose

    - uses: actions/upload-artifact@v4
      if: always() && (matrix.session == 'tests')
      with:
        include-hidden-files: true
        name: coverage-data-nox_-${{ matrix.os }}-py${{ matrix.python-version }}_sqlalchemy_${{ matrix.sqlalchemy }}
        path: ".coverage.*"

  tests-external:
    name: External Tests
    runs-on: ubuntu-latest
    if: ${{ !github.event.pull_request.head.repo.fork }}
    env:
      NOXPYTHON: "3.12"
      NOXSESSION: tests
      SAMPLE_TAP_GITLAB_AUTH_TOKEN: ${{ secrets.SAMPLE_TAP_GITLAB_AUTH_TOKEN }}
      SAMPLE_TAP_GITLAB_GROUP_IDS: ${{ secrets.SAMPLE_TAP_GITLAB_GROUP_IDS }}
      SAMPLE_TAP_GITLAB_PROJECT_IDS: ${{ secrets.SAMPLE_TAP_GITLAB_PROJECT_IDS }}
      SAMPLE_TAP_GITLAB_START_DATE: "2022-01-01T00:00:00Z"

    steps:
    - uses: actions/checkout@v4
      with:
        fetch-depth: 0

    - uses: actions/setup-python@v5
      with:
        python-version: ${{ env.NOXPYTHON }}

    - name: Upgrade pip
      env:
        PIP_CONSTRAINT: ${{ github.workspace }}/.github/workflows/constraints.txt
      run: |
        pip install pip
        pip --version

    - name: Install Nox
      env:
        PIP_CONSTRAINT: ${{ github.workspace }}/.github/workflows/constraints.txt
      run: |
        pipx install 'nox[uv]'
        nox --version

    - name: Run Nox
      env:
        PIP_PRE: "1"
        UV_PRERELEASE: allow
      run: |
        nox -- -m "external"

  coverage:
    name: Coverage
    runs-on: ubuntu-latest
    needs: tests
    env:
      NOXSESSION: coverage
    steps:
    - uses: actions/checkout@v4
    - uses: actions/setup-python@v5
      with:
        python-version: '3.x'

    - name: Upgrade pip
      env:
        PIP_CONSTRAINT: ${{ github.workspace }}/.github/workflows/constraints.txt
      run: |
        pip install pip
        pip --version

    - uses: actions/download-artifact@v4
      with:
        pattern: coverage-data-*
        merge-multiple: true

    - name: Install Nox
      env:
        PIP_CONSTRAINT: ${{ github.workspace }}/.github/workflows/constraints.txt
      run: |
        pipx install 'nox[uv]'
        nox --version

    - run: nox --install-only

    - name: Combine coverage data and display human readable report
      run: |
        nox -r --no-install -- combine --debug=pathmap
        nox -r --no-install -- report --show-missing --ignore-errors

    - name: Create coverage report
      run: |
        nox -r --no-install -- xml

    - uses: codecov/codecov-action@v4
      with:
        fail_ci_if_error: true
        token: ${{ secrets.CODECOV_TOKEN }}<|MERGE_RESOLUTION|>--- conflicted
+++ resolved
@@ -50,12 +50,6 @@
       matrix:
         session: [tests]
         os: ["ubuntu-latest", "macos-latest", "windows-latest"]
-<<<<<<< HEAD
-        python-version: ["3.8", "3.9", "3.10", "3.11", "3.12"]
-        include:
-        - { session: tests,   python-version: "3.12", os: "ubuntu-latest" }
-        - { session: doctest, python-version: "3.12", os: "ubuntu-latest" }
-=======
         python-version:
         - "3.8"
         - "3.9"
@@ -65,7 +59,6 @@
         - "3.13"
         include:
         - { session: doctest, python-version: "3.13", os: "ubuntu-latest" }
->>>>>>> c0b341ce
         - { session: mypy,    python-version: "3.12", os: "ubuntu-latest" }
         - { session: deps,    python-version: "3.12", os: "ubuntu-latest" }
 
@@ -100,12 +93,9 @@
         key: http_cache-${{ runner.os }}-${{ matrix.python-version }}-${{ matrix.sqlalchemy }}
 
     - name: Run Nox
-<<<<<<< HEAD
-=======
       env:
         PIP_PRE: "1"
         UV_PRERELEASE: allow
->>>>>>> c0b341ce
       run: |
         nox --verbose
 
